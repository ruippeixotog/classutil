--- conflicted
+++ resolved
@@ -61,11 +61,7 @@
 
 * Group ID: `org.clapper`
 * Artifact ID: `classutil_2.8.0`
-<<<<<<< HEAD
 * Version: `0.2.2`
-=======
-* Version: `0.2.1`
->>>>>>> 3ca4d484
 * Type: `jar`
 * Repository: `http://maven.clapper.org/`
 
@@ -73,13 +69,8 @@
 
     <dependency>
       <groupId>org.clapper</groupId>
-<<<<<<< HEAD
-      <artifactId>classutil_2.8.0.RC5</artifactId>
-      <version>0.2.2</version>
-=======
       <artifactId>classutil_2.8.0</artifactId>
       <version>0.2.1</version>
->>>>>>> 3ca4d484
     </dependency>
 
 ## Using with SBT
@@ -90,11 +81,7 @@
 
     val orgClapperRepo = "clapper.org Maven Repository" at
         "http://maven.clapper.org"
-<<<<<<< HEAD
     val classutil = "org.clapper" %% "classutil" % "0.2.2"
-=======
-    val classutil = "org.clapper" %% "classutil" % "0.2.1"
->>>>>>> 3ca4d484
 
 **NOTE:** The first doubled percent is *not* a typo. It tells SBT to treat
 ClassUtil as a cross-built library and automatically inserts the Scala
